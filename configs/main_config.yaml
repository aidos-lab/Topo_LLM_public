--- conflicted
+++ resolved
@@ -2,14 +2,6 @@
   # - data: bbc
   # - data: iclr_2024_submissions
   # - data: multiwoz21_validation
-<<<<<<< HEAD
-   # - data: bbc
-    #- data: iclr_2024_submissions
-    #- data: multiwoz21_validation_5000
-    #- data: sgd
-  #- data: sgd_validation_5000
-=======
->>>>>>> 82df7738
   - data: sgd
   # - data: wikitext
   - embeddings: basic_embeddings
