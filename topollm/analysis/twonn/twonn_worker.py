# Copyright 2024
# Heinrich Heine University Dusseldorf,
# Faculty of Mathematics and Natural Sciences,
# Computer Science Department
#
# Authors:
# Benjamin Ruppik (ruppik@hhu.de)
# Julius von Rohrscheidt (julius.rohrscheidt@helmholtz-muenchen.de)
#
# Code generation tools and workflows:
# First versions of this code were potentially generated
# with the help of AI writing assistants including
# GitHub Copilot, ChatGPT, Microsoft Copilot, Google Gemini.
# Afterwards, the generated segments were manually reviewed and edited.
#
# Licensed under the Apache License, Version 2.0 (the "License");
# you may not use this file except in compliance with the License.
# You may obtain a copy of the License at
#
#     http://www.apache.org/licenses/LICENSE-2.0
#
# Unless required by applicable law or agreed to in writing, software
# distributed under the License is distributed on an "AS IS" BASIS,
# WITHOUT WARRANTIES OR CONDITIONS OF ANY KIND, either express or implied.
# See the License for the specific language governing permissions and
# limitations under the License.

"""Run script to compute twoNN estimates from prepared embeddings."""

import logging
import pathlib
from typing import TYPE_CHECKING

import torch
from tqdm import tqdm

from topollm.analysis.local_estimates.filter.get_local_estimates_filter import get_local_estimates_filter
from topollm.analysis.local_estimates.saving.local_estimates_containers import LocalEstimatesContainer
from topollm.analysis.local_estimates.saving.save_local_estimates import save_local_estimates
from topollm.analysis.twonn.truncate_prepared_data import truncate_prepared_data
from topollm.analysis.twonn.twonn_local_estimates_computation import twonn_local_estimates_computation
from topollm.analysis.visualization.create_projected_data import create_projected_data
from topollm.analysis.visualization.create_projection_plot import create_projection_plot, save_projection_plot
from topollm.config_classes.main_config import MainConfig
from topollm.embeddings_data_prep.save_prepared_data import load_prepared_data
from topollm.logging.log_array_info import log_array_info
from topollm.path_management.embeddings.factory import get_embeddings_path_manager
from topollm.typing.enums import Verbosity

if TYPE_CHECKING:
    import numpy as np

    from topollm.analysis.local_estimates.filter.protocol import LocalEstimatesFilter
    from topollm.embeddings_data_prep.prepared_data_containers import PreparedData
    from topollm.path_management.embeddings.protocol import EmbeddingsPathManager

default_device = torch.device("cpu")
default_logger = logging.getLogger(__name__)


def twonn_worker(
    main_config: MainConfig,
    device: torch.device = default_device,  # noqa: ARG001 - placeholder for future use
    verbosity: Verbosity = Verbosity.NORMAL,
    logger: logging.Logger = default_logger,
) -> None:
    """Prepare the embedding data of a model and its metadata for further analysis."""
    embeddings_path_manager: EmbeddingsPathManager = get_embeddings_path_manager(
        main_config=main_config,
        logger=logger,
    )

    # # # #
    # Load the prepared data.
    # Logging of the loaded data is handled in the loading function.
    prepared_data: PreparedData = load_prepared_data(
        embeddings_path_manager=embeddings_path_manager,
        verbosity=verbosity,
        logger=logger,
    )

    # # # #
    if verbosity >= Verbosity.NORMAL:
        logger.info("Filtering local estimates and truncating to first vectors ...")

    local_estimates_filter: LocalEstimatesFilter = get_local_estimates_filter(
        local_estimates_filtering_config=main_config.local_estimates.filtering,
        verbosity=verbosity,
        logger=logger,
    )

    # Filter the array, for example, by potentially removing zero vectors
    prepared_data_filtered: PreparedData = local_estimates_filter.filter_data(
        prepared_data=prepared_data,
    )

    # Restrict to the first `local_estimates_sample_size` samples
    local_estimates_sample_size = main_config.local_estimates.filtering.num_samples
    prepared_data_filtered_truncated: PreparedData = truncate_prepared_data(
        prepared_data=prepared_data_filtered,
        local_estimates_sample_size=local_estimates_sample_size,
    )

<<<<<<< HEAD

    array_for_estimator = prepared_data_filtered_truncated.arr_no_pad
=======
    array_for_estimator = prepared_data_filtered_truncated.array
>>>>>>> f8d9d9e9

    if verbosity >= Verbosity.NORMAL:
        log_array_info(
            array_for_estimator,
            array_name="array_for_estimator",
            log_array_size=True,
            log_row_l2_norms=True,
            logger=logger,
        )

    if verbosity >= Verbosity.NORMAL:
        logger.info("Filtering local estimates and truncating to first vectors DONE")

    # # # #
    # Local estimates computation

    # provide number of jobs for the computation
<<<<<<< HEAD
    n_jobs = 1

    # provide number of neighbors which are used for the computation
    n_neighbors = round(len(array_for_estimator) * 0.8)
    if verbosity >= Verbosity.NORMAL:
        logger.info(
            f"{n_neighbors = }",  # noqa: G004 - low overhead
        )

    estimator = skdim.id.TwoNN(
        discard_fraction=0.1,
    )

    if verbosity >= Verbosity.NORMAL:
        logger.info("Calling estimator.fit_pw() ...")

    fitted_estimator = estimator.fit_pw(
        X=array_for_estimator,
        precomputed_knn=None,
        smooth=False,
        n_neighbors=n_neighbors,
        n_jobs=n_jobs,
        subsample_size=local_estimates_sample_size,
    )

    if verbosity >= Verbosity.NORMAL:
        logger.info("Calling estimator.fit_pw() DONE")

    results_array = list(fitted_estimator.dimension_pw_)

    results_array_np = np.array(
        results_array,
=======
    results_array_np = twonn_local_estimates_computation(
        array_for_estimator=array_for_estimator,
        verbosity=verbosity,
        logger=logger,
>>>>>>> f8d9d9e9
    )

    # # # #
    # Save the results
    local_estimates_container = LocalEstimatesContainer(
        results_array_np=results_array_np,
        results_meta_frame=prepared_data_filtered_truncated.meta_df,
    )

    save_local_estimates(
        embeddings_path_manager=embeddings_path_manager,
        local_estimates_container=local_estimates_container,
        verbosity=verbosity,
        logger=logger,
    )

    # # # #
    # Create plots
    if main_config.feature_flags.analysis.create_plots_in_local_estimates_worker:
        local_estimates_plot_config = main_config.local_estimates.plot

        tsne_array: np.ndarray = create_projected_data(
            array=prepared_data_filtered.array,
            pca_n_components=local_estimates_plot_config.pca_n_components,
            tsne_n_components=local_estimates_plot_config.tsne_n_components,
            tsne_random_state=local_estimates_plot_config.tsne_random_state,
            verbosity=verbosity,
            logger=logger,
        )

        for maximum_number_of_points in tqdm(
            [
                500,
                1_000,
                5_000,
            ],
            desc="Creating projection plots",
        ):
            figure, tsne_df = create_projection_plot(
                tsne_result=tsne_array,
                meta_df=prepared_data_filtered.meta_df,
                results_array_np=results_array_np,
                maximum_number_of_points=maximum_number_of_points,
                verbosity=verbosity,
                logger=logger,
            )

            number_of_points_in_plot = len(tsne_df)
            output_folder = pathlib.Path(
                embeddings_path_manager.get_saved_plots_local_estimates_projection_dir_absolute_path(),
                f"no-points-in-plot-{number_of_points_in_plot}",
            )
            if verbosity >= Verbosity.NORMAL:
                logger.info(
                    f"Saving projection plot to {output_folder = }",  # noqa: G004 - low overhead
                )

            save_projection_plot(
                figure=figure,
                tsne_df=tsne_df,
                output_folder=output_folder,
                save_html=local_estimates_plot_config.saving.save_html,
                save_pdf=local_estimates_plot_config.saving.save_pdf,
                save_csv=local_estimates_plot_config.saving.save_csv,
                verbosity=verbosity,
                logger=logger,
            )<|MERGE_RESOLUTION|>--- conflicted
+++ resolved
@@ -101,12 +101,7 @@
         local_estimates_sample_size=local_estimates_sample_size,
     )
 
-<<<<<<< HEAD
-
-    array_for_estimator = prepared_data_filtered_truncated.arr_no_pad
-=======
     array_for_estimator = prepared_data_filtered_truncated.array
->>>>>>> f8d9d9e9
 
     if verbosity >= Verbosity.NORMAL:
         log_array_info(
@@ -124,45 +119,10 @@
     # Local estimates computation
 
     # provide number of jobs for the computation
-<<<<<<< HEAD
-    n_jobs = 1
-
-    # provide number of neighbors which are used for the computation
-    n_neighbors = round(len(array_for_estimator) * 0.8)
-    if verbosity >= Verbosity.NORMAL:
-        logger.info(
-            f"{n_neighbors = }",  # noqa: G004 - low overhead
-        )
-
-    estimator = skdim.id.TwoNN(
-        discard_fraction=0.1,
-    )
-
-    if verbosity >= Verbosity.NORMAL:
-        logger.info("Calling estimator.fit_pw() ...")
-
-    fitted_estimator = estimator.fit_pw(
-        X=array_for_estimator,
-        precomputed_knn=None,
-        smooth=False,
-        n_neighbors=n_neighbors,
-        n_jobs=n_jobs,
-        subsample_size=local_estimates_sample_size,
-    )
-
-    if verbosity >= Verbosity.NORMAL:
-        logger.info("Calling estimator.fit_pw() DONE")
-
-    results_array = list(fitted_estimator.dimension_pw_)
-
-    results_array_np = np.array(
-        results_array,
-=======
     results_array_np = twonn_local_estimates_computation(
         array_for_estimator=array_for_estimator,
         verbosity=verbosity,
         logger=logger,
->>>>>>> f8d9d9e9
     )
 
     # # # #
