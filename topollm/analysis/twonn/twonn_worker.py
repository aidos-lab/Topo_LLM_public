--- conflicted
+++ resolved
@@ -104,11 +104,8 @@
         local_estimates_sample_size=local_estimates_sample_size,
     )
 
-<<<<<<< HEAD
-    arr_no_pad_truncated = arr_no_pad_filtered[:]
-=======
+
     array_for_estimator = prepared_data_filtered_truncated.arr_no_pad
->>>>>>> b0833635
 
     if verbosity >= Verbosity.NORMAL:
         log_array_info(
